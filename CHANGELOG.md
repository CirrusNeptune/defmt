# Change Log

All notable changes to this project will be documented in this file.

The format is based on [Keep a Changelog](http://keepachangelog.com/)
and this project adheres to [Semantic Versioning](http://semver.org/).

## [Unreleased]

<<<<<<< HEAD
- [#742]: `defmt-decoder`: Include crate name in symbol name
=======
- [#743]: `defmt-parser`: Simplify tests with `rstest`
>>>>>>> 30e88ff6
- [#741]: `defmt-macros`: Disable default-features for `rstest`
- [#740]: Snapshot tests for `core::net`
- [#739]: `xtask`: Clean up
- [#737]: `panic-probe`: Add `hard_fault()` for use in `defmt::panic_handler`
- [#733]: `defmt`: Add formatting for `core::net` with the `ip_in_core` feature
- [#603]: `defmt`: Raw pointers now print as `0x1234` instead of `1234`
- [#536]: `defmt-parser`: Switch to using an enum for errors, and add some help text pointing you to the defmt docs if you use the wrong type specifier in a format string.

<<<<<<< HEAD
[#742]: https://github.com/knurling-rs/defmt/pull/742
=======
[#743]: https://github.com/knurling-rs/defmt/pull/743
>>>>>>> 30e88ff6
[#741]: https://github.com/knurling-rs/defmt/pull/741
[#740]: https://github.com/knurling-rs/defmt/pull/740
[#739]: https://github.com/knurling-rs/defmt/pull/739
[#737]: https://github.com/knurling-rs/defmt/pull/737
[#733]: https://github.com/knurling-rs/defmt/pull/733
[#603]: https://github.com/knurling-rs/defmt/pull/734
[#536]: https://github.com/knurling-rs/defmt/pull/735

## defmt-decoder v0.3.4, defmt-print v0.3.4

- [#729]: Release `defmt-decoder v0.3.4`, `defmt-print v0.3.4`
- [#726]: `defmt-decoder`: Remove difference in favor of dissimilar
- [#725]: `defmt-decoder`: Replace chrono with time
- [#719]: `defmt-print`: Fix panic
- [#715]: `xtask`: Update `clap` to version `4`
- [#710]: `CI`: Update CI
- [#706]: `defmt`, `defmt-decoder`, `defmt-itm`, `defmt-macros`, `defmt-parser`, `defmt-print`, `defmt-test-macros`: Satisfy clippy

[#729]: https://github.com/knurling-rs/defmt/pull/729
[#726]: https://github.com/knurling-rs/defmt/pull/726
[#725]: https://github.com/knurling-rs/defmt/pull/725
[#715]: https://github.com/knurling-rs/defmt/pull/715
[#710]: https://github.com/knurling-rs/defmt/pull/710
[#706]: https://github.com/knurling-rs/defmt/pull/706

## defmt-decoder v0.3.3, defmt-macros v0.3.3, defmt-print v0.3.3, vdefmt-rtt 0.4.0
- [#704]: Release `defmt-macros 0.3.3`, `defmt-print 0.3.3`, `defmt-rtt 0.4.0`
- [#703]: `defmt-print`: Update to `clap 4.0`.
- [#701]: `defmt-rtt`: Pre-relase cleanup
- [#695]: `defmt-rtt`: Refactor rtt [3/2]
- [#689]: `defmt-rtt`: Update to critical-section 1.0
- [#692]: `defmt-macros`: Wrap const fn in const item to ensure compile-time-evaluation.
- [#690]: `defmt-decoder`, `defmt-parser`: Satisfy clippy
- [#688]: Release `defmt-decoder 0.3.3`
- [#687]: `CI`: Re-enable `qemu-snapshot (nightly)` tests
- [#686]: `CI`: Temporarily disable `qemu-snapshot (nightly)`
- [#684]: `defmt-macros`: Fix `syn` dependency version.
- [#683]: `defmt-rtt`: Make sure the whole RTT structure is in RAM
- [#682]: `defmt-print`: exit when stdin is closed
- [#681]: `defmt-decoder`, `defmt-parser`:Make use of i/o locking being static since rust `1.61`.
- [#679]: `CI`: Add changelog enforcer
- [#678]: `defmt`, `defmt-decoder`, `defmt-macros`, `defmt-parser`: Satisfy clippy

[#704]: https://github.com/knurling-rs/defmt/pull/704
[#703]: https://github.com/knurling-rs/defmt/pull/703
[#701]: https://github.com/knurling-rs/defmt/pull/701
[#695]: https://github.com/knurling-rs/defmt/pull/695
[#692]: https://github.com/knurling-rs/defmt/pull/692
[#690]: https://github.com/knurling-rs/defmt/pull/690
[#688]: https://github.com/knurling-rs/defmt/pull/688
[#687]: https://github.com/knurling-rs/defmt/pull/687
[#686]: https://github.com/knurling-rs/defmt/pull/686
[#684]: https://github.com/knurling-rs/defmt/pull/684
[#683]: https://github.com/knurling-rs/defmt/pull/683
[#682]: https://github.com/knurling-rs/defmt/pull/682
[#681]: https://github.com/knurling-rs/defmt/pull/681
[#679]: https://github.com/knurling-rs/defmt/pull/679
[#678]: https://github.com/knurling-rs/defmt/pull/678
[#719]: https://github.com/knurling-rs/defmt/pull/719

## [v0.3.2] - 2022-05-31

- [#675]: Release `defmt 0.3.2` and fix `defmt-macros`-releated compile-error
- [#669]: Refine docs for `--json` flag

## [v0.3.1] - 2022-03-10

### Added

- [#662]: `#[derive(Format)]` now accepts attribute fields to format fields using the `Debug2Format` adapter instead of a `Format` implementation.
- [#661]: Add tests for Cell types
- [#656]: Implement `defmt::Format` for `Cell` and `RefCell`
- [#630]: Add test instructions to README.md

[#662]: https://github.com/knurling-rs/defmt/pull/662
[#661]: https://github.com/knurling-rs/defmt/pull/661
[#656]: https://github.com/knurling-rs/defmt/pull/656
[#630]: https://github.com/knurling-rs/defmt/pull/630

### Changed

- [#659]: mark extern::acquire() and extern::release() as unsafe. this is not a breaking change; this is an internal API
- [#640]: use crate [critical-section](https://crates.io/crates/critical-section) in defmt-rtt
- [#634]: update ELF parsing dependencies
- [#633]: make RTT buffer size configurable
- [#626]: Make errror message more meaningful in case of version-mismatch

[#659]: https://github.com/knurling-rs/defmt/pull/659
[#640]: https://github.com/knurling-rs/defmt/pull/640
[#634]: https://github.com/knurling-rs/defmt/pull/634
[#633]: https://github.com/knurling-rs/defmt/pull/633
[#626]: https://github.com/knurling-rs/defmt/pull/626

## [v0.3.0] - 2021-11-09

- [#618]: Support #[ignore] attribute in defmt_test
- [#621]: Readme Diagram: Replace duplicate defmt-itm with defmt-rtt
- [#617]: Add display hint to output `u64` as ISO8601 time
- [#620]: Tidy up: remove unused code and dependencies
- [#619]: Update all crates to rust edition 2021! 🎉
- [#610]: `defmt-print`: Log if malformed frame gets skipped
- [#547]: Migration guide `v0.2.x` to `v0.3.0`
- [#604]: defmt-test: `#[cfg(test)]` the `#[defmt_test::tests]` module
- [#616]: Update user guide part of the book
- [#615]: Document how to deal with backward compatibility breakage
- [#614]: Bugfix: decoder breaks with pipe symbol
- [#605]: Properly handle the `off` pseudo-level in presence of nested logging directives
- [#611]: Fix `cargo doc`-warnings
- [#608]: `decoder`: Fix that `defmt::println!` shows leading space when timestamps are disabled
- [#601]: Move crate `defmt` to `defmt/`
- [#600]: Run snapshot & backcompat tests in dev mode only
- [#519]: Target-side `env_logger`-like env filter
- [#592]: xtask: add backward compability test
- [#598]: `defmt-print`: Recover from decoding-errors
- [#569]: Add defmt `println!` macro
- [#580]: Structure `defmt::export`
- [#594]: panic-probe: use UDF instruction on nested panics
- [#591]: Remove timestamps from snapshot test
- [#585]: Add xtask option to run a single snapshot test by name
- [#589]: Implement `Format` for arrays of any length
- [#587]: Tweak inline attributes to remove machine code duplication
- [#574]: Refactor rtt [1/2]
- [#584]: Remove outdated doc "you may only call write! once"
- [#582]: Release of `panic-probe v0.2.1`
- [#581]: Add impl for `alloc::Layout`
- [#579]: defmt-rtt: fix check for blocking RTT
- [#577]: Fix typo in `cfg` of encoding-feature-`compile_error!`
- [#578]: `qemu`: Allow dead code
- [#550]: `defmt::flush()`
- [#572]: `defmt-decoder`: `impl TryFrom<Option<String>> for Encoding`
- [#570]: Support referring to `Self` in bitflags constants
- [#568]: Encoding docs.
- [#564]: Make order of bitflags values deterministic
- [#561]: Remove unused cortex-m-rt in panic-probe a=Dirbaio
- [#562]: Remove call to fill in user survey from `README`
- [#560]: Update cortex-m-rt crate from `0.6` to `0.7`
- [#557]: Add impl for TryFromSliceError
- [#556]: Add impl for TryFromIntError
- [#551]: Display git version & date to introduction section
- [#540]: Separate "crate version" from "wire format version
- [#549]: Fix clippy warnings.
- [#545]: Revert "`build.rs`: Obtain version from macro; simplify"
- [#539]: Add optional rzCOBS encoding+framing
- [#518]: `build.rs`: Obtain version from macro; simplify
- [#543]: `CI`: Temporarily drop backward-compatibility check
- [#542]: `snapshot-tests`: Test alternate hint for bitfields
- [#538]: Fix wrong bit count in comment.
- [#537]: `snapshot-tests`: Delete `:?` hint without impact
- [#531]: refactor the `macros` crate
- [#534]: Attribute test progress message to the test in question;
- [#535]: Don't print leading space when timestamp is absent
- [#529]: Refactor user-guide of `book`
- [#528]: Support bitflags
- [#533]: Adds add for user survey into readme.
- [#527]: `book`: Add logo and support text to introduction
- [#526]: `decoder`: Simplify tests
- [#359]: Implement precedence of inner display hint
- [#523]: Minimize dependencies
- [#508]: [5/n] Format trait v2
- [#522]: Replace `µs` hint with `us`
- [#521]: [3/n] Remove u24
- [#516]: `xtask`: Only install additional targets for tests that require them
- [#512]: Add overwrite option for xtask cross results.
- [#514]: extend raw pointer implementation to include !Format types
- [#513]: book/duplicates.md: discriminator -> disambiguator
- [#507]: [2/n] - Remove code-size-costly optimizations
- [#505]: [1/n] - Logger trait v2.

[#618]: https://github.com/knurling-rs/defmt/pull/618
[#621]: https://github.com/knurling-rs/defmt/pull/621
[#617]: https://github.com/knurling-rs/defmt/pull/617
[#620]: https://github.com/knurling-rs/defmt/pull/620
[#619]: https://github.com/knurling-rs/defmt/pull/619
[#610]: https://github.com/knurling-rs/defmt/pull/610
[#547]: https://github.com/knurling-rs/defmt/pull/547
[#604]: https://github.com/knurling-rs/defmt/pull/604
[#616]: https://github.com/knurling-rs/defmt/pull/616
[#615]: https://github.com/knurling-rs/defmt/pull/615
[#614]: https://github.com/knurling-rs/defmt/pull/614
[#605]: https://github.com/knurling-rs/defmt/pull/605
[#611]: https://github.com/knurling-rs/defmt/pull/611
[#608]: https://github.com/knurling-rs/defmt/pull/608
[#601]: https://github.com/knurling-rs/defmt/pull/601
[#600]: https://github.com/knurling-rs/defmt/pull/600
[#519]: https://github.com/knurling-rs/defmt/pull/519
[#592]: https://github.com/knurling-rs/defmt/pull/592
[#598]: https://github.com/knurling-rs/defmt/pull/598
[#569]: https://github.com/knurling-rs/defmt/pull/569
[#580]: https://github.com/knurling-rs/defmt/pull/580
[#594]: https://github.com/knurling-rs/defmt/pull/594
[#591]: https://github.com/knurling-rs/defmt/pull/591
[#585]: https://github.com/knurling-rs/defmt/pull/585
[#589]: https://github.com/knurling-rs/defmt/pull/589
[#587]: https://github.com/knurling-rs/defmt/pull/587
[#574]: https://github.com/knurling-rs/defmt/pull/574
[#584]: https://github.com/knurling-rs/defmt/pull/584
[#582]: https://github.com/knurling-rs/defmt/pull/582
[#581]: https://github.com/knurling-rs/defmt/pull/581
[#579]: https://github.com/knurling-rs/defmt/pull/579
[#577]: https://github.com/knurling-rs/defmt/pull/577
[#578]: https://github.com/knurling-rs/defmt/pull/578
[#550]: https://github.com/knurling-rs/defmt/pull/550
[#572]: https://github.com/knurling-rs/defmt/pull/572
[#570]: https://github.com/knurling-rs/defmt/pull/570
[#568]: https://github.com/knurling-rs/defmt/pull/568
[#564]: https://github.com/knurling-rs/defmt/pull/564
[#561]: https://github.com/knurling-rs/defmt/pull/561
[#562]: https://github.com/knurling-rs/defmt/pull/562
[#560]: https://github.com/knurling-rs/defmt/pull/560
[#557]: https://github.com/knurling-rs/defmt/pull/557
[#556]: https://github.com/knurling-rs/defmt/pull/556
[#551]: https://github.com/knurling-rs/defmt/pull/551
[#540]: https://github.com/knurling-rs/defmt/pull/540
[#549]: https://github.com/knurling-rs/defmt/pull/549
[#545]: https://github.com/knurling-rs/defmt/pull/545
[#539]: https://github.com/knurling-rs/defmt/pull/539
[#518]: https://github.com/knurling-rs/defmt/pull/518
[#543]: https://github.com/knurling-rs/defmt/pull/543
[#542]: https://github.com/knurling-rs/defmt/pull/542
[#538]: https://github.com/knurling-rs/defmt/pull/538
[#537]: https://github.com/knurling-rs/defmt/pull/537
[#534]: https://github.com/knurling-rs/defmt/pull/534
[#531]: https://github.com/knurling-rs/defmt/pull/531
[#535]: https://github.com/knurling-rs/defmt/pull/535
[#529]: https://github.com/knurling-rs/defmt/pull/529
[#528]: https://github.com/knurling-rs/defmt/pull/528
[#533]: https://github.com/knurling-rs/defmt/pull/533
[#527]: https://github.com/knurling-rs/defmt/pull/527
[#526]: https://github.com/knurling-rs/defmt/pull/526
[#359]: https://github.com/knurling-rs/defmt/pull/359
[#523]: https://github.com/knurling-rs/defmt/pull/523
[#508]: https://github.com/knurling-rs/defmt/pull/508
[#522]: https://github.com/knurling-rs/defmt/pull/522
[#521]: https://github.com/knurling-rs/defmt/pull/521
[#516]: https://github.com/knurling-rs/defmt/pull/516
[#512]: https://github.com/knurling-rs/defmt/pull/512
[#514]: https://github.com/knurling-rs/defmt/pull/514
[#513]: https://github.com/knurling-rs/defmt/pull/513
[#507]: https://github.com/knurling-rs/defmt/pull/507
[#505]: https://github.com/knurling-rs/defmt/pull/505

## [v0.2.3] - 2021-06-17

### Added

- [#499] Illustrate structure of the defmt crates
- [#503] Add alternate hint ('#')
- [#509] `impl Format for NonZero*`

### Changed

- [#488] Structure `impl Format`s into multiple files
- [#496] Bump build-dep `semver` to `1.0`
- [#489] Structure lib
- [#500] book: fix leftover old formatting syntax; typos
- [#510] `CI`: Don't install MacOS dependency which is included by default

### Fixed

- [#497] `macros`: match unused vars if logging is disabled

[#488]: https://github.com/knurling-rs/defmt/pull/488
[#496]: https://github.com/knurling-rs/defmt/pull/496
[#497]: https://github.com/knurling-rs/defmt/pull/497
[#489]: https://github.com/knurling-rs/defmt/pull/489
[#499]: https://github.com/knurling-rs/defmt/pull/499
[#500]: https://github.com/knurling-rs/defmt/pull/500
[#503]: https://github.com/knurling-rs/defmt/pull/503
[#509]: https://github.com/knurling-rs/defmt/pull/509
[#510]: https://github.com/knurling-rs/defmt/pull/510

## [v0.2.2] - 2021-05-20

### Added

- [#446] Add usage examples for `Debug2Format`, `Display2Format`
- [#464] `impl<T> Format for {*const, *mut} T where T: Format + ?Sized`
- [#472] `impl Format for` the core::{iter, ops, slice} structs
- [#473] `impl Format for` all the `Cow`s
- [#478] add `dbg!` macro

### Changed

- [#477] Disable logging calls via conditional compilation when all defmt features are disabled

[#446]: https://github.com/knurling-rs/defmt/pull/446
[#464]: https://github.com/knurling-rs/defmt/pull/464
[#472]: https://github.com/knurling-rs/defmt/pull/472
[#473]: https://github.com/knurling-rs/defmt/pull/473
[#477]: https://github.com/knurling-rs/defmt/pull/477
[#478]: https://github.com/knurling-rs/defmt/pull/478

## [v0.2.1] - 2021-03-08

### Added

- [#403] Add knurling logo to API docs

### Fixed

- [#413] Fix docs-rs build, by disabling feature "unstable-test"
- [#427] Drop outdated note about `defmt v0.2.0` from book

[#403]: https://github.com/knurling-rs/defmt/pull/403
[#413]: https://github.com/knurling-rs/defmt/pull/413
[#427]: https://github.com/knurling-rs/defmt/pull/427

## [v0.2.0] - 2021-02-19

### Added

- [#284] Implement support for `i128` and `u128` types
- [#291] Allows using `defmt` on x86 platforms by making the test suite use an internal Cargo feature
- [#293] Make `defmt` attributes forward input attributes
- [#294] Permits `use` items inside `#[defmt_test::tests]` modules
- [#296] Allows skipping the `defmt` version check in order to make development easier
- [#302] `derive(Format)` now supports more than 256 variants
- [#304] impl `Format` for `char`s
- [#313] Add display hints
- [#323] Merge `Uxx(u64)` (`Ixx(i64)`) and `U128(u128)` (`u128(i128)`) data variants
- [#327] `impl<T> Format for PhantomData<T>`
- [#329] Document safety of implementation detail functions
- [#335] Add the `defmt-itm` crate
- [#338] Add `defmt-logger` and `defmt-print` crates
- [#343] Customizable timestamps
- [#347] Document the grammar of `defmt`s current format parameter syntax
- [#351] Allow tools to distinguish user-controlled format strings from generated ones
- [#354] Add `f64` support
- [#376] Make `defmt-logger` more configurable, remove `probe-run` strings
- [#377] `defmt-test`: support returning `Result` from tests
- [#382] `impl Format for Infallible`
- [#391] `impl Format for core::time::Duration`

### Changed

- [#297] Improves the output formatting and includes a progress indicator
- [#299] Test embedded test runner (`defmt-test`) as part of our CI setup
- [#300] `#[derive]` now uses built-in primitive formatting for primitive references
- [#303] Employ the help of [bors]
- [#305] `Formatter` is now passed by value, i.e. consumed during formatting
- [#308] compile-fail test new `Formatter` move semantics
- [#312] `str` fields in structs are now treated as a native type by the encoder instead of going through the `Format` trait
- [#325] Update our UI tests to work with the latest stable release
- [#331] Add more compile-fail tests
- [#332] Improve `Format` trait docs
- [#333] Hide `Formatter`'s `inner` field
- [#334] Fix dead link in parser docs
- [#337] Improve diagnostics on double `write!`
- [#339] Make leb64 encoding fully safe (while at the same time reducing its code footprint)
- [#340] Stream `core::fmt` adapters
- [#345] Reduce code size by avoiding 64-bit arithmetic in LEB encoding
- [#350] `panic-probe` now uses `defmt`s `Display2Format` to log panic messages. In consequence, panic messages won't get truncated anymore.
- [#355] Clarify the docs on `Write::write`
- [#352] Do not display full version with `--help`. Thanks to [Javier-varez]!
- [#354] Support `f64` floating point numbers.
- [#355] Clarify docs on `Write::write`.
- [#361], [#367] Make clippy happy by improving code quality
- [#363] Improve test coverage on basic `defmt` usage on `std` rust
- [#364] Split firmware code into separate workspace
- [#368] `defmt-itm`: Raise compile error on `armv6m`
- [#369] Move `bors.toml` to `.github/`
- [#371] Link to git version of `defmt` book
- [#372] Update `Printers` section in `defmt` book
- [#373] Improve information in `Cargo.toml`
- [#379] Make link to `defmt` book clickable
- [#380] Merge crates `elf2table` and `logger` into `decoder`
- [#383] `defmt-test`: Modify attributes in place and handle `#[cfg]`
- [#384] pin unstable path dependencies
- [#385] defmt_decoder: Skip allocation of datastructure for raw symbols of the table entries in `fn get_locations`
- [#386], [#392] Refactor decoder
  - rename `mod logger` to `log`
  - make `fn parse_*`, `fn get_locations`, `fn decode` methods of `struct Table`
  - various simplifications and restructuring of internal code
- [#387] CI: bump timeout to 20 minutes
- [#389] defmt_decoder: Bump deps `object` and `gimli`

### Fixed

- [#301] Fix the nightly builds after a `linked_list_allocator` feature change
- [#310], [#311] remove the runtime check (and matching tests) if the `write!` macro was called multiple times as this can no longer happen since `write!` now consumes the `Formatter` due to [#305].
- [#321] ASCII hint (`:a`) is now respected when used together with the `Format` trait (`=?` and `=[?]`).
- [#342] Fix a data corruption issue when using `bool`s in `write!`
- [#357] Fix issue preventing `defmt` from compiling on MacOS.

[#284]: https://github.com/knurling-rs/defmt/pull/284
[#291]: https://github.com/knurling-rs/defmt/pull/291
[#293]: https://github.com/knurling-rs/defmt/pull/293
[#294]: https://github.com/knurling-rs/defmt/pull/294
[#296]: https://github.com/knurling-rs/defmt/pull/296
[#297]: https://github.com/knurling-rs/defmt/pull/297
[#299]: https://github.com/knurling-rs/defmt/pull/299
[#300]: https://github.com/knurling-rs/defmt/pull/300
[#301]: https://github.com/knurling-rs/defmt/pull/301
[#302]: https://github.com/knurling-rs/defmt/pull/302
[#303]: https://github.com/knurling-rs/defmt/pull/303
[#304]: https://github.com/knurling-rs/defmt/pull/304
[#305]: https://github.com/knurling-rs/defmt/pull/305
[#308]: https://github.com/knurling-rs/defmt/pull/308
[#310]: https://github.com/knurling-rs/defmt/pull/310
[#311]: https://github.com/knurling-rs/defmt/pull/311
[#312]: https://github.com/knurling-rs/defmt/pull/312
[#313]: https://github.com/knurling-rs/defmt/pull/313
[#321]: https://github.com/knurling-rs/defmt/pull/321
[#323]: https://github.com/knurling-rs/defmt/pull/323
[#325]: https://github.com/knurling-rs/defmt/pull/325
[#327]: https://github.com/knurling-rs/defmt/pull/327
[#329]: https://github.com/knurling-rs/defmt/pull/329
[#331]: https://github.com/knurling-rs/defmt/pull/331
[#332]: https://github.com/knurling-rs/defmt/pull/332
[#333]: https://github.com/knurling-rs/defmt/pull/333
[#334]: https://github.com/knurling-rs/defmt/pull/334
[#335]: https://github.com/knurling-rs/defmt/pull/335
[#337]: https://github.com/knurling-rs/defmt/pull/337
[#338]: https://github.com/knurling-rs/defmt/pull/338
[#339]: https://github.com/knurling-rs/defmt/pull/339
[#340]: https://github.com/knurling-rs/defmt/pull/340
[#342]: https://github.com/knurling-rs/defmt/pull/342
[#343]: https://github.com/knurling-rs/defmt/pull/343
[#345]: https://github.com/knurling-rs/defmt/pull/345
[#347]: https://github.com/knurling-rs/defmt/pull/347
[#350]: https://github.com/knurling-rs/defmt/pull/350
[#351]: https://github.com/knurling-rs/defmt/pull/351
[#354]: https://github.com/knurling-rs/defmt/pull/354
[#355]: https://github.com/knurling-rs/defmt/pull/355
[#352]: https://github.com/knurling-rs/defmt/pull/352
[#354]: https://github.com/knurling-rs/defmt/pull/354
[#355]: https://github.com/knurling-rs/defmt/pull/355
[#357]: https://github.com/knurling-rs/defmt/pull/357
[#361]: https://github.com/knurling-rs/defmt/pull/361
[#363]: https://github.com/knurling-rs/defmt/pull/363
[#364]: https://github.com/knurling-rs/defmt/pull/364
[#368]: https://github.com/knurling-rs/defmt/pull/368
[#369]: https://github.com/knurling-rs/defmt/pull/369
[#371]: https://github.com/knurling-rs/defmt/pull/371
[#372]: https://github.com/knurling-rs/defmt/pull/372
[#373]: https://github.com/knurling-rs/defmt/pull/373
[#376]: https://github.com/knurling-rs/defmt/pull/376
[#377]: https://github.com/knurling-rs/defmt/pull/377
[#379]: https://github.com/knurling-rs/defmt/pull/379
[#380]: https://github.com/knurling-rs/defmt/pull/380
[#382]: https://github.com/knurling-rs/defmt/pull/382
[#383]: https://github.com/knurling-rs/defmt/pull/383
[#384]: https://github.com/knurling-rs/defmt/pull/384
[#385]: https://github.com/knurling-rs/defmt/pull/385
[#386]: https://github.com/knurling-rs/defmt/pull/386
[#387]: https://github.com/knurling-rs/defmt/pull/387
[#389]: https://github.com/knurling-rs/defmt/pull/389
[#391]: https://github.com/knurling-rs/defmt/pull/391
[#392]: https://github.com/knurling-rs/defmt/pull/392
[#396]: https://github.com/knurling-rs/defmt/pull/396

## [v0.1.3] - 2020-11-30

### Fixed

- [#290] fixed cross compilation to ARMv6-M and other targets that have no CAS (Compare-and-Swap)
  primitives when the "alloc" feature is enabled

[#290]: https://github.com/knurling-rs/defmt/pull/290

## [v0.1.2] - 2020-11-26

### Added

- [#263] [#276] add and document `write!` macro
- [#273] [#280] add and document `unwrap!` macro
- [#266] add `panic!`-like and `assert!`-like macros which will log the panic message using `defmt` and then call `core::panic!` (by default)
- [#267], [#281] add `Debug2Format` and `Display2Format` adapters
- [#279] started adding notes about feature availability (e.g. "defmt 0.1.2 and up")

[#263]: https://github.com/knurling-rs/defmt/pull/263
[#273]: https://github.com/knurling-rs/defmt/pull/273
[#276]: https://github.com/knurling-rs/defmt/pull/276
[#279]: https://github.com/knurling-rs/defmt/pull/279
[#266]: https://github.com/knurling-rs/defmt/pull/266
[#281]: https://github.com/knurling-rs/defmt/pull/281
[#267]: https://github.com/knurling-rs/defmt/pull/267
[#280]: https://github.com/knurling-rs/defmt/pull/280

### Changed

- [#257] code size optimizations
- [#265] updated the 'how we deal with duplicated format strings' section of our [implementation notes]

[#257]: https://github.com/knurling-rs/defmt/pull/257
[#265]: https://github.com/knurling-rs/defmt/pull/265
[implementation notes]: https://defmt.ferrous-systems.com/design.html

### Fixed

- [#264] `probe-run` doesn't panic if log message is not UTF-8
- [#269] fixes compiler error that was thrown when using `defmt::panic` within e.g. a match expression
- [#272] braces in format args passed to the new `defmt::panic!` and `defmt::assert!` macros do not cause unexpected errors anymore

[#264]: https://github.com/knurling-rs/defmt/pull/264
[#269]: https://github.com/knurling-rs/defmt/pull/269
[#272]: https://github.com/knurling-rs/defmt/pull/272

## [v0.1.1] - 2020-11-16

### Fixed

- [#259] crates.io version of `defmt` crates no longer require `git` to be built

[#259]: https://github.com/knurling-rs/defmt/pull/259

## v0.1.0 - 2020-11-11

Initial release

[Unreleased]: https://github.com/knurling-rs/defmt/compare/defmt-v0.3.2...main
[v0.3.2]: https://github.com/knurling-rs/defmt/compare/defmt-v0.3.1...defmt-v0.3.2
[v0.3.1]: https://github.com/knurling-rs/defmt/compare/defmt-v0.3.0...defmt-v0.3.1
[v0.3.0]: https://github.com/knurling-rs/defmt/compare/defmt-v0.2.3...defmt-v0.3.0
[v0.2.3]: https://github.com/knurling-rs/defmt/compare/defmt-v0.2.2...defmt-v0.2.3
[v0.2.2]: https://github.com/knurling-rs/defmt/compare/defmt-v0.2.1...defmt-v0.2.2
[v0.2.1]: https://github.com/knurling-rs/defmt/compare/defmt-v0.2.0...defmt-v0.2.1
[v0.2.0]: https://github.com/knurling-rs/defmt/compare/defmt-v0.1.3...defmt-v0.2.0
[v0.1.3]: https://github.com/knurling-rs/defmt/compare/defmt-v0.1.2...defmt-v0.1.3
[v0.1.2]: https://github.com/knurling-rs/defmt/compare/v0.1.1...defmt-v0.1.2
[v0.1.1]: https://github.com/knurling-rs/defmt/compare/v0.1.0...v0.1.1<|MERGE_RESOLUTION|>--- conflicted
+++ resolved
@@ -7,11 +7,8 @@
 
 ## [Unreleased]
 
-<<<<<<< HEAD
 - [#742]: `defmt-decoder`: Include crate name in symbol name
-=======
 - [#743]: `defmt-parser`: Simplify tests with `rstest`
->>>>>>> 30e88ff6
 - [#741]: `defmt-macros`: Disable default-features for `rstest`
 - [#740]: Snapshot tests for `core::net`
 - [#739]: `xtask`: Clean up
@@ -20,11 +17,8 @@
 - [#603]: `defmt`: Raw pointers now print as `0x1234` instead of `1234`
 - [#536]: `defmt-parser`: Switch to using an enum for errors, and add some help text pointing you to the defmt docs if you use the wrong type specifier in a format string.
 
-<<<<<<< HEAD
 [#742]: https://github.com/knurling-rs/defmt/pull/742
-=======
 [#743]: https://github.com/knurling-rs/defmt/pull/743
->>>>>>> 30e88ff6
 [#741]: https://github.com/knurling-rs/defmt/pull/741
 [#740]: https://github.com/knurling-rs/defmt/pull/740
 [#739]: https://github.com/knurling-rs/defmt/pull/739
